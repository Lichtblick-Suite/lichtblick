--- conflicted
+++ resolved
@@ -35,17 +35,14 @@
 class Foo {
   private bar = 1;
   private static baz = 1;
-<<<<<<< HEAD
 
   private foo() {
     this.bar = 2;
   }
 
-=======
   private foo() {
     this.bar = 2;
   }
->>>>>>> 68115b01
   private static getBaz() {
     this.baz = 3;
     void this.baz;
