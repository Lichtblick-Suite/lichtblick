--- conflicted
+++ resolved
@@ -123,11 +123,7 @@
     return await this.#sourceImpl.getBackfillMessages(args);
   }
 
-<<<<<<< HEAD
-  public getStart(): Time {
-=======
   public getStart(): Time | undefined {
->>>>>>> 68115b01
     return this.#sourceImpl!.getStart!();
   }
 }