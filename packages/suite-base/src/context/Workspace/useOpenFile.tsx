--- conflicted
+++ resolved
@@ -34,11 +34,7 @@
   }, [sources]);
 
   return useCallback(async () => {
-<<<<<<< HEAD
-    const filesHandles = await showOpenFilePicker({
-=======
     const filesHandle = await showOpenFilePicker({
->>>>>>> 68115b01
       multiple: true,
       types: [
         {
@@ -48,20 +44,12 @@
       ],
     });
 
-<<<<<<< HEAD
-    if (filesHandles.length === 0) {
-=======
     if (filesHandle.length === 0) {
->>>>>>> 68115b01
       return;
     }
 
     const processedFiles = await Promise.all(
-<<<<<<< HEAD
-      filesHandles.map(async (handle) => {
-=======
       filesHandle.map(async (handle) => {
->>>>>>> 68115b01
         const file = await handle.getFile();
         return {
           file,
@@ -80,7 +68,6 @@
     }
 
     const [extension] = uniqueExtensions;
-<<<<<<< HEAD
 
     const matchingSources = sources.filter(
       (source) =>
@@ -92,20 +79,11 @@
     if (matchingSources.length === 0) {
       throwErrorAndSnackbar(`Cannot find a source to handle files with extension ${extension}`);
     }
-=======
->>>>>>> 68115b01
 
-    const matchingSources = sources.filter(
-      (source) =>
-        source.supportedFileTypes &&
-        source.type === "file" &&
-        source.supportedFileTypes.includes(extension!),
-    );
     if (matchingSources.length > 1) {
       throwErrorAndSnackbar(
         `The file extension "${extension}" is not supported. Please select files with the following extensions: ${allExtensions.join(", ")}.`,
       );
-<<<<<<< HEAD
     }
 
     /**
@@ -119,22 +97,5 @@
       type: "file",
       files: processedFiles.map((item) => item.file),
     });
-=======
-    }
-
-    /**
-     * Should be removed when implement the rest of extensions.
-     */
-    if (extension !== ".mcap" && processedFiles.length > 1) {
-      throwErrorAndSnackbar(`The application only support multiple files for MCAP extension.`);
-    }
-
-    const foundSource = matchingSources[0];
-    if (!foundSource) {
-      throwErrorAndSnackbar(`Cannot find a source to handle files with extension ${extension}`);
-    }
-
-    selectSource(foundSource!.id, { type: "file", files: processedFiles.map((item) => item.file) });
->>>>>>> 68115b01
   }, [allExtensions, selectSource, sources]);
 }